--- conflicted
+++ resolved
@@ -28,11 +28,7 @@
 
   /// Initialize random number generator by pointer.
   void initRNG(shared_ptr<Random> ran);
-<<<<<<< HEAD
-  
-=======
 
->>>>>>> aab64232
   /** Initialize random number generator by seed. A zero seed signals use
    *  of the compiler random number generator to generate the seed.*/
   void initRNG(unsigned long long seed = 0);
