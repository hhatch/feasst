--- conflicted
+++ resolved
@@ -5,12 +5,8 @@
 import random
 
 parser = argparse.ArgumentParser()
-<<<<<<< HEAD
 parser.add_argument('--run_type', '-r', type=int, default=0, help="0: run single simulation on host, 1: run batch on host, 2: submit match to scheduler, 3: restart")
 parser.add_argument('--task', type=int, default=0, help="input by slurm scheduler. If >0, restart from checkpoint.")
-=======
-parser.add_argument('--run_type', '-r', type=int, default=0, help="0: run single simulation on host, 1: run batch on host 2: submit match to scheduler")
->>>>>>> 1e438389
 args = parser.parse_args()
 
 # define parameters a pure component NVT MC Lennard-Jones simulation
@@ -60,20 +56,6 @@
 Run num_attempts {production}
 """.format(**params))
 
-<<<<<<< HEAD
-=======
-# define scheduler params
-default_slurm_params = {
-    "file_name": "slurm.txt",
-    "num_nodes": 1,
-    "procs_per_node": 32,
-    "hours": 5*24}
-default_slurm_params["num_sims"] = default_slurm_params["num_nodes"]*default_slurm_params["procs_per_node"]
-
-# set a simulation parameter to vary for for each processor
-betas = np.linspace(0.8, 1.2, num=default_slurm_params["num_sims"])
-
->>>>>>> 1e438389
 # write slurm script
 def slurm_queue():
     with open("slurm.txt", "w") as myfile: myfile.write("""#!/bin/bash
@@ -87,18 +69,13 @@
 echo "Directory is $PWD"
 echo "ID is $SLURM_JOB_ID"
 cd $PWD
-<<<<<<< HEAD
-python combine.py --run_type 1 --task $SLURM_ARRAY_JOB_ID
+python tutorial.py --run_type 1 --task $SLURM_ARRAY_JOB_ID
 if [ $? == 0 ]; then
   echo "Job is done"
   scancel $SLURM_ARRAY_JOB_ID
 else
   echo "Job is terminating, to be restarted again"
 fi
-=======
-python tutorial.py --run_type 1
-
->>>>>>> 1e438389
 echo "Time is $(date)"
 """.format(**params))
 
