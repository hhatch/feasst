#include "utils/include/serialize.h"
#include "configuration/include/domain.h"
#include "math/include/constants.h"
#include "math/include/random.h"
#include "monte_carlo/include/perturb_translate.h"

namespace feasst {

PerturbTranslate::PerturbTranslate(argtype args) : PerturbTranslate(&args) {
  check_all_used(args);
}
PerturbTranslate::PerturbTranslate(argtype * args) : PerturbMove(args) {
  class_name_ = "PerturbTranslate";
}

class MapPerturbTranslate {
 public:
  MapPerturbTranslate() {
    auto obj = MakePerturbTranslate();
    obj->deserialize_map()["PerturbTranslate"] = obj;
  }
};

static MapPerturbTranslate mapper_ = MapPerturbTranslate();

void PerturbTranslate::precompute(TrialSelect * select, System * system) {
  set_tunable_min_and_max(2*NEAR_ZERO,
    0.5*system->configuration().domain().max_side_length());  // +/- L/2
}

void PerturbTranslate::update_selection(const Position& trajectory,
    TrialSelect * select) {
  Select * displaced = select->get_mobile();
  for (int select_index = 0;
       select_index < displaced->num_particles();
       ++select_index) {
    for (int site = 0;
         site < static_cast<int>(displaced->site_indices(select_index).size());
         ++site) {
      displaced->add_to_site_position(select_index, site, trajectory);
    }
  }
}

void PerturbTranslate::move(
    const Position& trajectory,
    System * system,
    TrialSelect * select) {
  update_selection(trajectory, select);
  system->get_configuration()->update_positions(select->mobile());
}

void PerturbTranslate::move(System * system,
                            TrialSelect * select,
                            Random * random) {
  random->position_in_cube(
    system->dimension(),
    2.*tunable().value(), // 2 factor accounts for +/- delta
    &trajectory_
  );
  DEBUG("max move " << tunable().value());
<<<<<<< HEAD
  //ASSERT(tunable().value() > NEAR_ZERO, "tunable(" << tunable().value()
  //  << ") is too small");
=======
>>>>>>> eb1a77b0
  move(trajectory_, system, select);
}

std::shared_ptr<Perturb> PerturbTranslate::create(std::istream& istr) const {
  return std::make_shared<PerturbTranslate>(istr);
}

PerturbTranslate::PerturbTranslate(std::istream& istr)
  : PerturbMove(istr) {
  ASSERT(class_name_ == "PerturbTranslate", "name: " << class_name_);
  const int version = feasst_deserialize_version(istr);
  ASSERT(564 == version, "mismatch version: " << version);
}

void PerturbTranslate::serialize(std::ostream& ostr) const {
  ostr << class_name_ << " ";
  serialize_perturb_(ostr);
  feasst_serialize_version(564, ostr);
}

}  // namespace feasst<|MERGE_RESOLUTION|>--- conflicted
+++ resolved
@@ -59,11 +59,6 @@
     &trajectory_
   );
   DEBUG("max move " << tunable().value());
-<<<<<<< HEAD
-  //ASSERT(tunable().value() > NEAR_ZERO, "tunable(" << tunable().value()
-  //  << ") is too small");
-=======
->>>>>>> eb1a77b0
   move(trajectory_, system, select);
 }
 
